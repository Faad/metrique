--- conflicted
+++ resolved
@@ -18,14 +18,10 @@
     ''' convert a str(csv,csv) into a list of strings '''
     if type(csv) in [list, tuple, set]:
         return list(csv)
-<<<<<<< HEAD
     elif csv:
         return [s.strip() for s in csv.split(delimiter)]
     else:
         return None
-=======
-    return [s.strip() for s in csv.split(delimiter)]
->>>>>>> 7841ab37
 
 
 def list2csv(_list, quote=False):
