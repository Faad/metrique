#!/usr/bin/env python
# vim: tabstop=4 expandtab shiftwidth=4 softtabstop=4
# Author: "Chris Ward" <cward@redhat.com>

''' "Metrique Query" related funtions '''

import logging
logger = logging.getLogger(__name__)

from metrique.client.result import Result

CMD = 'query'


def aggregate(self, pipeline, cube=None):
    '''
    Proxy for pymongodb's .aggregate framework call
    on a given cube

    :param list pipeline: The aggregation pipeline. $match, $project, etc.
    :param string: cube name to use
    '''
    if not cube and self.name:
        cube = self.name
    result = self._get(CMD, 'aggregate', cube=cube, pipeline=pipeline)
    try:
        return result['result']
    except Exception:
        raise RuntimeError(result)


<<<<<<< HEAD
def count(self, query, date=None):
=======
def count(self, query, cube=None):
>>>>>>> 4156b961
    '''
    Run a `pql` based query on the given cube, but
    only return back the count (Integer)

    :param String query: The query in pql

    #### COMING SOON - 0.1.4 ####
    :param String date: Date (date range) that should be queried:
            date -> 'd', '~d', 'd~', 'd~d'
            d -> '%Y-%m-%d %H:%M:%S,%f', '%Y-%m-%d %H:%M:%S', '%Y-%m-%d'
    :param Boolean most_recent:
        If true and there are multiple historical version of a single
        object matching the query then only the most recent one will
        be returned
    :param string: cube name to use
    '''
<<<<<<< HEAD
    return self._get(CMD, 'count', cube=self.name, query=query, date=date)
=======
    if not cube:
        cube = self.name
    return self._get(CMD, 'count', cube=cube, query=query)
>>>>>>> 4156b961


def find(self, query, fields=None, date=None, sort=None, one=False,
         raw=False, explain=False, cube=None, **kwargs):
    '''
    Run a `pql` based query on the given cube.
    Optionally:
    * return back accompanying field meta data for
    * query again arbitrary datetimes in the past, if the
    * return back only the most recent date objects which
        match any given query, rather than all.

    :param string query:
        The query in pql
    :param list/string fields:
        Fields that should be returned
    :type fields: str, or list of str, or str of comma-separated values
    :param string date:
        Date (date range) that should be queried:
            date -> 'd', '~', '~d', 'd~', 'd~d'
            d -> '%Y-%m-%d %H:%M:%S,%f', '%Y-%m-%d %H:%M:%S', '%Y-%m-%d'
        If date==None then the most recent versions of the objects will be
        queried.
    :param bool explain:
        If explain is True, the execution plan is returned instead of
        the results (in raw form)
    :param string: cube name to use
    '''
    if not cube:
        cube = self.name
    result = self._get(CMD, 'find', cube=cube, query=query,
                       fields=fields, date=date, sort=sort, one=one,
                       explain=explain)
    if raw or explain:
        return result
    else:
        if hasattr(self, '_result_class') and self._result_class is not None:
            result = self._result_class(result, **kwargs)
        else:
            result = Result(result)

        # this lets the result object know which dates were queried,
        # so that it can set its bounds.
        result.set_date_bounds(date)

        return result


<<<<<<< HEAD
def fetch(self, fields=None, date=None, sort=None, skip=0, limit=0, oids=None,
          raw=False, **kwargs):
=======
def fetch(self, fields=None, date=None, sort=None, skip=0, limit=0,
          ids=[], raw=False, cube=None, **kwargs):
>>>>>>> 4156b961
    '''
    Fetch field values for (potentially) all objects
    of a given, with skip, limit, id "filter" arguments

    :param fields: Fields that should be returned
    :type fields: str, or list of str, or str of comma-separated values
    :param String date:
        Date (date range) that should be queried:
            date -> 'd', '~', '~d', 'd~', 'd~d'
            d -> '%Y-%m-%d %H:%M:%S,%f', '%Y-%m-%d %H:%M:%S', '%Y-%m-%d'
    :param tuple sort: pymongo formated sort tuple
    :param Integer skip:
        number of items (sorted ASC) to skip
    :param Integer limit:
        number of items total to return, given skip
<<<<<<< HEAD
    :param List oids:
        specific list of oids we should fetch
=======
    :param List ids:
        specific list of ids we should fetch
    :param boolean raw: return the documents in their (dict) form
    :param string: cube name to use
>>>>>>> 4156b961
    '''
    if not cube:
        cube = self.name
    result = self._get(CMD, 'fetch', cube=cube, fields=fields,
                       date=date, sort=sort, skip=skip, limit=limit,
                       oids=oids)
    if raw:
        return result
    else:
        if hasattr(self, '_result_class') and self._result_class is not None:
            return self._result_class(result, **kwargs)
        else:
            return Result(result)


def distinct(self, field, cube=None):
    '''
    Return back all distinct token values of a given field

    :param String field:
        Field to get distinct token values from
    :param string: cube name to use
    '''
    if not cube:
        cube = self.name
    return self._get(CMD, 'distinct', cube=cube, field=field)<|MERGE_RESOLUTION|>--- conflicted
+++ resolved
@@ -29,11 +29,7 @@
         raise RuntimeError(result)
 
 
-<<<<<<< HEAD
-def count(self, query, date=None):
-=======
-def count(self, query, cube=None):
->>>>>>> 4156b961
+def count(self, query, cube=None, date=None):
     '''
     Run a `pql` based query on the given cube, but
     only return back the count (Integer)
@@ -50,13 +46,9 @@
         be returned
     :param string: cube name to use
     '''
-<<<<<<< HEAD
-    return self._get(CMD, 'count', cube=self.name, query=query, date=date)
-=======
     if not cube:
         cube = self.name
-    return self._get(CMD, 'count', cube=cube, query=query)
->>>>>>> 4156b961
+    return self._get(CMD, 'count', cube=cube, query=query, date=date)
 
 
 def find(self, query, fields=None, date=None, sort=None, one=False,
@@ -105,13 +97,8 @@
         return result
 
 
-<<<<<<< HEAD
 def fetch(self, fields=None, date=None, sort=None, skip=0, limit=0, oids=None,
-          raw=False, **kwargs):
-=======
-def fetch(self, fields=None, date=None, sort=None, skip=0, limit=0,
-          ids=[], raw=False, cube=None, **kwargs):
->>>>>>> 4156b961
+          raw=False, cube=None, **kwargs):
     '''
     Fetch field values for (potentially) all objects
     of a given, with skip, limit, id "filter" arguments
@@ -127,15 +114,10 @@
         number of items (sorted ASC) to skip
     :param Integer limit:
         number of items total to return, given skip
-<<<<<<< HEAD
     :param List oids:
         specific list of oids we should fetch
-=======
-    :param List ids:
-        specific list of ids we should fetch
     :param boolean raw: return the documents in their (dict) form
     :param string: cube name to use
->>>>>>> 4156b961
     '''
     if not cube:
         cube = self.name
