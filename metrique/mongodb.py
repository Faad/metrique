--- conflicted
+++ resolved
@@ -127,11 +127,7 @@
                                 update=self.config)
         # db is required; default db is db username else local username
         self.config['db'] = self.config['db'] or self.config['username']
-<<<<<<< HEAD
-        is_true(self.config.get('db'), 'db can not be null')
-=======
         is_defined(self.config.get('db'), 'db can not be null')
->>>>>>> 36878e3d
 
     def __repr__(self):
         db = self.config.get('db')
