--- conflicted
+++ resolved
@@ -82,11 +82,7 @@
 from time import time
 
 from metrique.utils import get_cube, load_config, configure
-<<<<<<< HEAD
-from metrique.utils import debug_setup, is_true
-=======
 from metrique.utils import debug_setup, is_true, is_defined
->>>>>>> 36878e3d
 
 ETC_DIR = os.environ.get('METRIQUE_ETC')
 CACHE_DIR = os.environ.get('METRIQUE_CACHE')
@@ -399,9 +395,5 @@
                 schema.setdefault(field, {})
                 if k in self._schema_keys:
                     schema[field][k] = v
-<<<<<<< HEAD
-        except_ and is_true(schema, 'schema not defined!')
-=======
         except_ and is_defined(schema, 'schema not defined!')
->>>>>>> 36878e3d
         return dict(schema)