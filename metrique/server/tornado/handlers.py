#!/usr/bin/env python
# vim: tabstop=4 expandtab shiftwidth=4 softtabstop=4
# Author: "Chris Ward <cward@redhat.com>

import logging
import base64
logger = logging.getLogger(__name__)

from functools import wraps
import kerberos
import simplejson as json
import tornado
import traceback

from metrique.server.defaults import VALID_PERMISSIONS
from metrique.server import query_api, etl_api, users_api

from metrique.tools import hash_password


# FIXME: create jobsave meta data here! rather rapping handler gets
def async(f):
    '''
    Decorator for enabling async Tornado.Handlers
    If not metrique.config.async: disable async

    Requires: futures

    Uses: async.threading
    '''
    @tornado.web.asynchronous
    @wraps(f)
    def wrapper(self, *args, **kwargs):
        if self.proxy.metrique_config.async:
            def future_end(future):
                try:
                    _result = future.result()
                    logger.debug('JSON dump: START... ')
                    result = json.dumps(_result, ensure_ascii=False)
                    logger.debug('JSON dump: DONE')
                except Exception:
                    result = traceback.format_exc()
                    logger.error(result)
                    raise tornado.web.HTTPError(500, result)
                finally:
                    self.write(result)
                self.finish()

            future = self.proxy.executor.submit(f, self, *args, **kwargs)
            tornado.ioloop.IOLoop.instance().add_future(future, future_end)
        else:
            _result = f(self, *args, **kwargs)
            logger.debug('JSON dump: START... ')
            result = json.dumps(_result, ensure_ascii=False)
            logger.debug('JSON dump: DONE... ')
            self.write(result)
            self.finish()
    return wrapper


def request_authentication(handler):
    ''' Helper-Function for settig 401 - Request for authentication '''
    handler.set_status(401)
<<<<<<< HEAD
    # FIXME: set REALM in config
    handler.set_header('WWW-Authenticate', 'Basic realm="REDHAT.COM"')
    return False
=======
    handler.set_header('WWW-Authenticate', 'Basic realm="Metrique"')
>>>>>>> 1741a897


def cube_check(handler, cube, lookup):
    '''
    Check if user is listed to access to a given cube
    '''
    spec = {'_id': cube,
            lookup: {'$exists': True}}
    logger.debug("Cube Check: spec (%s)" % spec)
    return handler.proxy.mongodb_config.c_auth_keys.find_one(spec)


def _auth_admin(handler, username, password):
    '''
    admin pass is stored in metrique server config
    admin user gets 'rw' to all cubes
    '''
    admin_user = handler.proxy.metrique_config.admin_user
    admin_pass = handler.proxy.metrique_config.admin_password
    if username == admin_user:
        if password == admin_pass:
            return True
        else:
            return -1
    else:
        return 0


def _auth_kerb(handler, username, password):
    krb_realm = handler.proxy.metrique_config.krb_realm
    if not krb_realm:
        return 0

    try:
        ret = kerberos.checkPassword(username,
                                     password, '',
                                     krb_realm)
        return ret
    except kerberos.BasicAuthError as e:
        logger.debug('KRB ERROR: %s' % e)
        return -1


def _auth_basic(handler, password, user_dict):
    if not user_dict:
        return -1
    else:
        salt = user_dict.get('salt')
        _, p_hash = hash_password(password, salt)
        if user_dict.get('password') == p_hash:
            return True
        else:
            return -1


def authenticate(handler, username, password, permissions):
    ''' Helper-Function for determining whether a given
        user:password:permissions combination provides
        client with enough privleges to execute
        the requested command against the given cube '''
    # GLOBAL DEFAULT
    cube = handler.get_argument('cube')

    udoc = cube_check(handler, cube, username)
    audoc = cube_check(handler, '__all__', username)
    adoc = cube_check(handler, '__all__', '__all__')

    if udoc:
        user = udoc[username]
    if audoc:
        user = audoc[username]
    elif adoc:
        user = adoc['__all__']
    else:
        user = None

    if _auth_admin(handler, username, password) is True:
        # ... or if user is admin with correct admin pass
        pass
    elif _auth_kerb(handler, username, password) is True:
        # or if user is kerberous auth'd
        pass
    elif _auth_basic(handler, password, user) is True:
        # or if the user is authed by metrique (built-in; auth_keys)
        pass
    else:
        return False

    if user:
        # permissions is a single string
        assert isinstance(permissions, basestring)
        VP = VALID_PERMISSIONS
        has_perms = VP.index(user['permissions']) >= VP.index(permissions)
        if has_perms:
            # password is defined, make sure user's pass matches it
            # and that the user has the right permissions defined
            return True
        else:
            return -1
    else:
        # FIXME: FOR NOW, HACK, all non-cube actions are available to
        # authenticated users
        return True


def auth(permissions='r'):
    ''' Decorator for auth dependent Tornado.Handlers '''
    def decorator(f):
        @wraps(f)
        def wrapper(handler, *args, **kwargs):
            if not handler.proxy.metrique_config.auth:
                # if auth isn't on, let anyone do anything!
                return f(handler, *args, **kwargs)

            auth_header = handler.request.headers.get('Authorization')
            if auth_header is None or not auth_header.startswith('Basic '):
                #No HTTP Basic Authentication header
                return request_authentication(handler)

            auth = base64.decodestring(auth_header[6:])
            username, password = auth.split(':', 2)

            privleged = authenticate(handler, username, password, permissions)
            logger.debug("User (%s): Privleged (%s)" % (username, privleged))
            if privleged:
                return f(handler, *args, **kwargs)
            elif privleged is -1:
                raise tornado.web.HTTPError(401)
            else:
                return request_authentication(handler)
        return wrapper
    return decorator


class MetriqueInitialized(tornado.web.RequestHandler):
    '''
        Template RequestHandler that accepts init parameters
        and unifies json get_argument handling
    '''

    def initialize(self, proxy):
        '''
        Paremeters
        ----------
        proxy : HTTPServer (MetriqueServer) Obj
            A pointer to the running metrique server namespace
        '''
        self.proxy = proxy

    def get_argument(self, key, default=None):
        '''
            Assume incoming arguments are json encoded,
            get_arguments should always deserialize
            on the way in
        '''
        # arguments are expected to be json encoded!
        _arg = super(MetriqueInitialized, self).get_argument(key, default)

        if _arg is None:
            return _arg

        try:
            arg = json.loads(_arg)
        except Exception as e:
            raise ValueError("Invalid JSON content (%s): %s" % (type(_arg), e))
        return arg


class PingHandler(MetriqueInitialized):
    ''' RequestHandler for pings'''
    @async
    def get(self):
        return self.proxy.ping()


class QueryAggregateHandler(MetriqueInitialized):
    '''
        RequestHandler for running mongodb aggregation
        framwork pipeines against a given cube
    '''
    @auth('r')
    @async
    def get(self):
        cube = self.get_argument('cube')
        pipeline = self.get_argument('pipeline', '[]')
        return query_api.aggregate(cube, pipeline)


class QueryFetchHandler(MetriqueInitialized):
    ''' RequestHandler for fetching lumps of cube data '''
    @auth('r')
    @async
    def get(self):
        cube = self.get_argument('cube')
        fields = self.get_argument('fields')
        date = self.get_argument('date')
        sort = self.get_argument('sort', None)
        skip = self.get_argument('skip', 0)
        limit = self.get_argument('limit', 0)
        ids = self.get_argument('ids', [])
        return query_api.fetch(cube=cube, fields=fields, date=date,
                               sort=sort, skip=skip, limit=limit, ids=ids)


class QueryCountHandler(MetriqueInitialized):
    '''
        RequestHandler for returning back simple integer
        counts of objects matching the given query
    '''
    @auth('r')
    @async
    def get(self):
        cube = self.get_argument('cube')
        query = self.get_argument('query')
        return query_api.count(cube, query)


class QueryFindHandler(MetriqueInitialized):
    '''
        RequestHandler for returning back object
        matching the given query
    '''
    @auth('r')
    @async
    def get(self):
        cube = self.get_argument('cube')
        query = self.get_argument('query')
        fields = self.get_argument('fields', '')
        date = self.get_argument('date')
        sort = self.get_argument('sort', None)
        one = self.get_argument('one', False)
        return query_api.find(cube=cube,
                              query=query,
                              fields=fields,
                              date=date,
                              sort=sort,
                              one=one)


class QueryDistinctHandler(MetriqueInitialized):
    '''
        RequestHandler for fetching distinct token values for a
        given cube.field
    '''
    @auth('r')
    @async
    def get(self):
        cube = self.get_argument('cube')
        field = self.get_argument('field')
        return query_api.distinct(cube=cube, field=field)


class UsersAddHandler(MetriqueInitialized):
    '''
        RequestHandler for managing user access control
        lists for a given cube
    '''
    @auth('admin')
    @async
    def get(self):
        cube = self.get_argument('cube')
        user = self.get_argument('user')
        password = self.get_argument('password')
        permissions = self.get_argument('permissions', 'r')
        return users_api.add(self, cube, user,
                             password, permissions)


class ETLIndexHandler(MetriqueInitialized):
    '''
        RequestHandler for ensuring mongodb indexes
        in timeline collection for a given cube
    '''
    @auth('rw')
    @async
    def get(self):
        cube = self.get_argument('cube')
        ensure = self.get_argument('ensure')
        drop = self.get_argument('drop')
        return etl_api.index(cube=cube, ensure=ensure, drop=drop)


class ETLActivityImportHandler(MetriqueInitialized):
    '''
        RequestHandler for building pre-calculated
        object timelines given a 'activity history'
        data source that can be used to recreate
        objects in time
    '''
    @auth('rw')
    @async
    def get(self):
        cube = self.get_argument('cube')
        ids = self.get_argument('ids')
        return etl_api.activity_import(cube=cube, ids=ids)


class ETLSaveObjects(MetriqueInitialized):
    '''
        RequestHandler for saving a given
        object to a metrique server cube
    '''
    @auth('rw')
    @async
    def post(self):
        cube = self.get_argument('cube')
        objects = self.get_argument('objects')
        update = self.get_argument('update')
        mtime = self.get_argument('mtime')
        return etl_api.save_objects(cube=cube, objects=objects, update=update,
                                    mtime=mtime)


class ETLRemoveObjects(MetriqueInitialized):
    '''
        RequestHandler for saving a given
        object to a metrique server cube
    '''
    @auth('rw')
    @async
    def delete(self):
        cube = self.get_argument('cube')
        ids = self.get_argument('ids')
        backup = self.get_argument('backup')
        return etl_api.remove_objects(cube=cube, ids=ids,
                                      backup=backup)


class ETLCubeDrop(MetriqueInitialized):
    ''' RequestsHandler for droping given cube from timeline '''
    @auth('rw')
    @async
    def delete(self):
        cube = self.get_argument('cube')
        return etl_api.drop(cube=cube)


class CubeHandler(MetriqueInitialized):
    '''
        RequestHandler for querying about
        available cubes and cube.fields
    '''
    @auth('r')
    @async
    def get(self):
        cube = self.get_argument('cube')
        _mtime = self.get_argument('_mtime')
        exclude_fields = self.get_argument('exclude_fields')
        if cube is None:
            # return a list of cubes
            return self.proxy.list_cubes()
        else:
            # return a list of fields in a cube
            return self.proxy.list_cube_fields(cube,
                                               exclude_fields,
                                               _mtime)<|MERGE_RESOLUTION|>--- conflicted
+++ resolved
@@ -18,7 +18,6 @@
 from metrique.tools import hash_password
 
 
-# FIXME: create jobsave meta data here! rather rapping handler gets
 def async(f):
     '''
     Decorator for enabling async Tornado.Handlers
@@ -61,13 +60,7 @@
 def request_authentication(handler):
     ''' Helper-Function for settig 401 - Request for authentication '''
     handler.set_status(401)
-<<<<<<< HEAD
-    # FIXME: set REALM in config
-    handler.set_header('WWW-Authenticate', 'Basic realm="REDHAT.COM"')
-    return False
-=======
     handler.set_header('WWW-Authenticate', 'Basic realm="Metrique"')
->>>>>>> 1741a897
 
 
 def cube_check(handler, cube, lookup):
