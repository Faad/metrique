--- conflicted
+++ resolved
@@ -11,16 +11,8 @@
 from metrique.tools import hash_password
 
 
-<<<<<<< HEAD
-@job_save('user_add')
-def add(handler, cube, username, password=None, permissions='r'):
-    if not username:
-        return -1
-
-=======
 @job_save('users_add')
 def add(cube, username, password=None, permissions='r'):
->>>>>>> 1741a897
     if permissions not in VALID_PERMISSIONS:
         raise ValueError(
             "Expected acl == %s. Got %s" % (
@@ -37,11 +29,4 @@
               username: {'salt': salt,
                          'password': password,
                          'permissions': permissions}}}
-<<<<<<< HEAD
-    c_auth_keys = handler.proxy.mongodb_config.c_auth_keys
-    return c_auth_keys.update(
-        spec, update, upsert=True)
-=======
-
-    return get_auth_keys().update(spec, update, upsert=True)
->>>>>>> 1741a897
+    return get_auth_keys().update(spec, update, upsert=True)