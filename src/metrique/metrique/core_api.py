#!/usr/bin/env python
# vim: tabstop=4 expandtab shiftwidth=4 softtabstop=4
# Author: "Chris Ward" <cward@redhat.com>

'''
metrique
~~~~~~~~
**data warehouse and information platform**

metrique can be used to bring data from arbitrary sources
into an intuitive, data object collection that supports
transparent historical version snapshotting, advanced
ad-hoc server-side querying, including (mongodb)
aggregations and (mongodb) mapreduce, along with client
and serverside python, ipython, pandas, numpy, matplotlib,
and more.

    >>> from metrique import pyclient
    >>> g = pyclient(cube="gitrepo_commit"")
    >>> g.ping()
    pong
    >>> ids = g.extract(uri='https://github.com/drpoovilleorg/metrique.git')
    >>> q = c.query.find('git_commit', 'author, committer_ts')
    >>> q.groupby(['author']).size().plot(kind='barh')
    >>> <matplotlib.axes.AxesSubplot at 0x6f77ad0>

:copyright: 2013 "Chris Ward" <cward@redhat.com>
:license: GPLv3, see LICENSE for more details
:sources: https://github.com/drpoovilleorg/metrique

.. note::
    example date ranges: 'd', '~d', 'd~', 'd~d'
.. note::
    valid date format: '%Y-%m-%d %H:%M:%S,%f', '%Y-%m-%d %H:%M:%S', '%Y-%m-%d'

'''
from collections import MutableSequence
from copy import copy
import cPickle
from functools import partial
import glob
import logging
import os
import pandas as pd
import re
import requests
import simplejson as json
import urllib

from metrique import query_api, user_api, cube_api
from metrique import regtest as regression_test
from metrique.config import Config
from metrique.utils import json_encode, get_cube
from metriqueu.utils import utcnow

# setup default root logger, but remove default StreamHandler (stderr)
# Handlers will be added upon __init__()
logging.basicConfig()
root_logger = logging.getLogger()
[root_logger.removeHandler(hdlr) for hdlr in root_logger.handlers]
BASIC_FORMAT = "%(name)s:%(asctime)s:%(message)s"
FILETYPES = {'csv': pd.read_csv,
             'json': pd.read_json}
fields_re = re.compile('[\W]+')
space_re = re.compile('\s+')
unda_re = re.compile('_')


class BaseCube(MutableSequence):
    '''
    list of dicts; default 'cube' container model
    '''
    _objects = []

    def __init__(self, name, objects=None):
        if name:
            self.name = name
        if objects:
            self.objects = objects

    def __delitem__(self, name):
        del self.objects[name]

    def __getitem__(self, name):
        return self.objects[name]

    def __setitem__(self, name, obj):
        self.objects[name] = obj

    def insert(self, name, obj):
        self.objects.insert(name, obj)

    def __len__(self):
        return len(self.objects)

    def __iter__(self):
        return iter(self.objects)

    def __next__(self):
        yield next(self)

    def next(self):
        return self.__next__()

    def __getslice__(self, i, j):
        return self.objects[i:j]

    def __contains__(self, item):
        return item in self.objects

    def __str__(self):
        return str(self.objects)

    def __repr__(self):
        return repr(self.objects)

####################################################################
    @property
    def df(self):
        if self.objects:
            return pd.DataFrame(self.objects)
        else:
            return pd.DataFrame()

    def flush(self):
        self.objects = []

    @property
    def objects(self):
        return self._objects

    @objects.setter
    def objects(self, objects):
        # convert from other forms to basic list of dicts
        if objects is None:
            objects = []
        elif isinstance(objects, pd.DataFrame):
            objects = objects.T.to_dict().values()
        elif isinstance(objects, BaseCube):
            objects = objects.objects
        # model check
        if not isinstance(objects, (BaseCube, list, tuple)):
            _t = type(objects)
            raise TypeError("container value must be a list; got %s" % _t)
        if objects:
            if not all([type(o) is dict for o in objects]):
                raise TypeError("object values must be dict")
            if not all([o.get('_oid') is not None for o in objects]):
                raise ValueError("_oid must be defined for all objs")
            self._objects = self._normalize(objects)
        else:
            self._objects = objects

    @objects.deleter
    def objects(self):
        del self._objects
        self._objects = []

    @property
    def oids(self):
        return [o['_oid'] for o in self._objects]

###################### normalization keys/values #################
    def _normalize(self, objects):
        '''
        give all these objects the same _start value (if they
        don't already have one), and more...
        '''
        start = utcnow()
        for i, o in enumerate(objects):
            # normalize fields (alphanumeric characters only, lowercase)
            o = self._obj_fields(o)
            # convert empty strings to None (null)
            o = self._obj_nones(o)
            # add object meta data the metriqued requires be set per object
            o = self._obj_end(o)
            o = self._obj_start(o, start)
            objects[i] = o
        return objects

    def _normalize_fields(self, k):
        k = k.lower()
        k = space_re.sub('_', k)
        k = fields_re.sub('',  k)
        k = unda_re.sub('_',  k)
        return k

    def _obj_fields(self, obj):
        ''' periods and dollar signs are not allowed! '''
        # replace spaces, lowercase keys, remove non-alphanumeric
        # WARNING: only lowers the top level though, at this time!
        return dict((self._normalize_fields(k), v) for k, v in obj.iteritems())

    def _obj_nones(self, obj):
        return dict([(k, None) if v == '' else (k, v) for k, v in obj.items()])

    def _obj_end(self, obj, default=None):
        obj['_end'] = obj.get('_end', default)
        return obj

    def _obj_start(self, obj, default=None):
        _start = obj.get('_start', default)
        obj['_start'] = _start or utcnow()
        return obj


class BaseClient(BaseCube):
    '''
    Essentially, a cube is a list of dictionaries.
    '''
    name = None
    ' defaults is frequently overrided in subclasses as a property '
    defaults = None
    ' fields is frequently overrided in subclasses as a property too '
    fields = None
    ' filename of the data when saved to disk '
    saveas = ''
    ' a place to put stuff, temporarily... '
    _cache = None

    def __new__(cls, *args, **kwargs):
        '''
        Return the specific cube class, if specified. Its
        expected the cube will be available in sys.path.

        If the cube fails to import, just move on.

            >>> import pyclient
            >>> c = pyclient(cube='git_commit')
                <type HTTPClient(...)>
        '''
        if 'cube' in kwargs and kwargs['cube']:
            cls = get_cube(cube=kwargs['cube'], init=False)
        else:
            cls = cls
        return object.__new__(cls)

    def __init__(self, config_file=None, name=None, objects=None, **kwargs):
        # don't assign to {} in class def, define here to avoid
        # multiple pyclient objects linking to a shared dict
        if self.defaults is None:
            self.defaults = {}
        if self.fields is None:
            self.fields = {}
        if self._cache is None:
            self._cache = {}

        self._config_file = config_file or Config.default_config

        # all defaults are loaded, unless specified in
        # metrique_config.json
        self.load_config()

        # update config object with any additional kwargs
        for k, v in kwargs.items():
            if v is not None:
                self.config[k] = v

        utc_str = utcnow(as_datetime=True).strftime('%a%b%d%H%m%S')
        # set name if passed in, but don't overwrite default if not
        self.name = name or self.name or utc_str

        self.objects = BaseCube(name=self.name, objects=objects)

        self.config.logdir = os.path.expanduser(self.config.logdir)
        if not os.path.exists(self.config.logdir):
            os.makedirs(self.config.logdir)
        self.config.logfile = os.path.join(self.config.logdir,
                                           self.config.logfile)

        # keep logging local to the cube so multiple
        # cubes can independently log without interferring
        # with each others logging.
        self.debug_set()

####################### pandas/hd5 python interface ################
    def load_files(self, path, filetype=None, **kwargs):
        '''
        cache to hd5 on disk
        '''
        # kwargs are for passing ftype load options (csv.delimiter, etc)
        # expect the use of globs; eg, file* might result in fileN (file1,
        # file2, file3), etc
        datasets = glob.glob(os.path.expanduser(path))
        for ds in datasets:
            filetype = path.split('.')[-1]
            # buid up a single dataframe by concatting
            # all globbed files together
            self.objects = pd.concat(
                [self.load_file(ds, filetype, **kwargs)
                    for ds in datasets]).T.as_dict().values()
        return self.objects

    def load_file(self, path, filetype, **kwargs):
        if filetype in ['csv', 'txt']:
            return self.load_csv(path, **kwargs)
        elif filetype in ['json']:
            return self.load_json(path, **kwargs)
        else:
            raise TypeError("Invalid filetype: %s" % filetype)

    def load_csv(self, path, **kwargs):
        # load the file according to filetype
        return pd.read_csv(path, **kwargs)

    def load_json(self, path, **kwargs):
        return pd.read_json(path, **kwargs)

#################### misc #######################
    def debug_set(self, level=None, logstdout=None, logfile=None):
        '''
        if we get a level of 2, we want to apply the
        debug level to all loggers
        '''
        if level is None:
            level = self.config.debug
        if logstdout is None:
            logstdout = self.config.logstdout
        if logfile is None:
            logfile = self.config.logfile

        basic_format = logging.Formatter(BASIC_FORMAT)

        if level == 2:
            self._logger_name = None
            logger = logging.getLogger()
            logger = self._debug_set_level(logger, level)

        self._logger_name = '%s.%s' % ('metrique', self.name)
        logger = logging.getLogger(self._logger_name)
        logger.propagate = 0

        logger.handlers = []  # reset handlers
        if logstdout:
            hdlr = logging.StreamHandler()
            hdlr.setFormatter(basic_format)
            logger.addHandler(hdlr)

        if self.config.log2file and logfile:
            hdlr = logging.FileHandler(logfile)
            hdlr.setFormatter(basic_format)
            logger.addHandler(hdlr)

        logger = self._debug_set_level(logger, level)
        self.logger = logger

    def _debug_set_level(self, logger, level):
        if level in [-1, False]:
            logger.setLevel(logging.WARN)
        elif level in [0, None]:
            logger.setLevel(logging.INFO)
        elif level in [True, 1, 2]:
            logger.setLevel(logging.DEBUG)
        return logger

    def get_cube(self, cube, init=True, name=None, **kwargs):
        ' wrapper for utils.get_cube(); try to load a cube, pyclient '
        config = copy(self.config)
        # don't apply the name to the current obj, but to the object
        # we get back from get_cube
        return get_cube(cube=cube, init=init, config=config,
                        name=name, **kwargs)

    def load_config(self, config=None):
        ' try to load a config file and handle when its not available '
        if type(config) is type(Config):
            self._config_file = config.config_file
        else:
            config_file = config or self._config_file
            self.config = Config(config_file=config_file)
            self._config_file = config_file

    def urlretrieve(self, uri, saveas):
        return urllib.urlretrieve(uri, saveas)

    def whoami(self, auth=False):
        ' quick way of checking the username the instance is working as '
        return self.config['username']


class HTTPClient(BaseClient):
    '''
    This is the main client bindings for metrique http
    rest api.

    The is a base class that clients are expected to
    subclass to build metrique cubes.


    '''
    # frequently 'typed' commands have shorter aliases too
    user_aboutme = aboutme = user_api.aboutme
    user_login = login = user_api.login
    user_logout = logout = user_api.logout
    user_passwd = passwd = user_api.update_passwd
    user_update_profile = user_api.update_profile
    user_register = user_api.register
    user_remove = user_api.remove
    user_set_properties = user_api.update_properties

    cube_list_all = cube_api.list_all
    cube_stats = cube_api.stats
    cube_sample_fields = cube_api.sample_fields
    cube_drop = cube_api.drop
    cube_export = cube_api.export
    cube_register = cube_api.register
    cube_update_role = cube_api.update_role

    cube_save = cube_api.save
    cube_rename = cube_api.rename
    cube_remove = cube_api.remove
    cube_index_list = cube_api.list_index
    cube_index = cube_api.ensure_index
    cube_index_drop = cube_api.drop_index

    query_find = find = query_api.find
    query_history = history = query_api.history
    query_deptree = deptree = query_api.deptree
    query_count = count = query_api.count
    query_distinct = distinct = query_api.distinct
    query_sample = sample = query_api.sample
    query_aggregate = aggregate = query_api.aggregate

    regtest = regression_test.regtest
    regtest_create = regression_test.regtest_create
    regtest_remove = regression_test.regtest_remove
    regtest_list = regression_test.regtest_list

    def __init__(self, owner=None, login=None, cube_register=None, **kwargs):
        super(HTTPClient, self).__init__(**kwargs)
        self.owner = owner or self.config.username
        # load a new requests session; for the cookies.
        self._load_session()
        self.logged_in = False

        cube_autoregister = cube_register or self.config.cube_autoregister

        if login is None:
            # login is needed if cube_autoregister is true
            login = self.config.auto_login or cube_autoregister

        if login:
            self.user_login(self.config.username, self.config.password)

        if self.logged_in and cube_autoregister:
            if not self.cube_id in self.cube_list_all():
                self.logger.info("Autoregistering %s" % self.name)
                self.cube_register()

    @property
    def cube_id(self):
        return '__'.join((self.owner, self.name))

    def _build_runner(self, kind, kwargs):
        ''' generic caller for HTTP
            A) POST; use data, not params
            B) otherwise; use params
        '''
        kwargs_json = self._kwargs_json(**kwargs)
        if kind == self.session.post:
            # use data instead of params
            runner = partial(kind, data=kwargs_json)
        else:
            runner = partial(kind, params=kwargs_json)
        return runner

    def _build_urls(self, cmd, api_url):
        ' generic path joininer for http api commands '
        cmd = cmd or ''
        join = os.path.join
        if api_url:
            urls = [join(api_uri, cmd) for api_uri in self.config.api_uris]
        else:
            urls = [join(uri, cmd) for uri in self.config.uris]
        return urls

    def cookiejar_clear(self):
        path = '%s.%s' % (self.config.cookiejar, self.config.username)
        if os.path.exists(path):
            os.remove(path)

    def cookiejar_load(self):
        path = '%s.%s' % (self.config.cookiejar, self.config.username)
        cfd = requests.utils.cookiejar_from_dict
        if os.path.exists(path):
            try:
                with open(path) as cj:
                    cookiejar = cfd(cPickle.load(cj))
            except Exception:
                pass
            else:
                self.session.cookies = cookiejar

    def cookiejar_save(self):
        path = '%s.%s' % (self.config.cookiejar, self.config.username)
        dfc = requests.utils.dict_from_cookiejar
        with open(path, 'w') as f:
            cPickle.dump(dfc(self.session.cookies), f)

    def _delete(self, *args, **kwargs):
        ' requests DELETE; using current session '
        return self._run(self.session.delete, *args, **kwargs)

    def _get(self, *args, **kwargs):
        ' requests GET; using current session '
        return self._run(self.session.get, *args, **kwargs)

    def get_objects(**kwargs):
        raise NotImplementedError

    def extract(self, *args, **kwargs):
        self.get_objects(*args, **kwargs)  # default: stores into self.objects
        self.cube_save()  # default: saves from self.objects
        return

    def get_cmd(self, owner, cube, api_name=None):
        '''
        another helper for building api urls, specifically
        for the case where the api call always requires
        owner and cube; api_name is usually provided,
        if there is a 'command name'; but it's optional.
        '''
        owner = owner or self.owner
        if not owner:
            raise ValueError('owner required!')
        cube = cube or self.name
        if not cube:
            raise ValueError('cube required!')
        if api_name:
            return os.path.join(owner, cube, api_name)
        else:
            return os.path.join(owner, cube)

    def get_last_field(self, field):
        '''
        shortcut for querying to get the last field value for
        a given owner, cube.
        '''
        # FIXME: these "get_*" methods are assuming owner/cube
        # are "None" defaults; ie, that the current instance
        # has self.name set... maybe we should be explicit?
        # pass owner, cube?
        last = self.find(query=None, fields=[field],
                         sort=[(field, -1)], one=True, raw=True)
        if last:
            last = last.get(field)
        self.logger.debug(
            "last %s.%s: %s" % (self.name, field, last))
        return last

    def get_property(self, property, field=None, default=None):
        '''
        First try to use the field's property, if defined
        Then try to use the default property, if defined
        Then use the default for when neither is found
        Or None, if no default is defined

        OBSOLETE: use metriqueu.utils.set_default
        '''
        try:
            return self.fields[field][property]
        except KeyError:
            try:
                return self.defaults[property]
            except (TypeError, KeyError):
                return default

    def _get_response(self, runner, _url, username, password,
                      allow_redirects=True, stream=False):
        ' wrapper for running a metrique api request; get/post/etc '
        # avoids bug in requests-2.0.1 - pass a dict no RequestsCookieJar
        # eg, see: https://github.com/kennethreitz/requests/issues/1744
        dfc = requests.utils.dict_from_cookiejar
<<<<<<< HEAD
        _response = runner(_url, auth=(username, password),
                           cookies=dfc(self.session.cookies),
                           verify=self.config.ssl_verify,
                           allow_redirects=allow_redirects,
                           stream=stream)
=======
        try:
            _response = runner(_url, auth=(username, password),
                               cookies=dfc(self.session.cookies),
                               verify=self.config.ssl_verify,
                               allow_redirects=allow_redirects,
                               stream=stream)
        except requests.exceptions.ConnectionError:
            raise requests.exceptions.ConnectionError(
                'Failed to connect (%s). Try http://? or https://?' % _url)
        finally:
            self.session.cookies = _response.cookies
            self.cookiejar_save()

>>>>>>> b162cb49
        try:
            _response.raise_for_status()
        except Exception as e:
            content = '%s\n%s\n%s' % (_url, str(e), _response.content)
            self.logger.error(content)
            raise
        return _response

    def _kwargs_json(self, **kwargs):
        ' encode all arguments/parameters as JSON '
        return dict([(k,
                      json.dumps(v, default=json_encode, ensure_ascii=False))
                    for k, v in kwargs.items()])

    def _load_session(self):
        ' load a fresh new requests session; mainly, reset cookies '
        self.session = requests.Session()
        self.cookiejar_load()

    def ping(self, auth=False):
        '''
        global...base api call; all metrique servers will be expected
        to have this method available. auth=True is a quick way to
        test clients credentials.
        '''
        return self._get('ping', auth=auth)

    def _post(self, *args, **kwargs):
        ' requests POST; using current session '
        return self._run(self.session.post, *args, **kwargs)

    def _run(self, kind, cmd, api_url=True,
             allow_redirects=True, full_response=False,
             stream=False, filename=None, **kwargs):
        '''
        wrapper for handling all requests; authentication,
        preparing arguments, calling request, handling
        exceptions, returning results.
        '''
        username = self.config.username
        password = self.config.password

        runner = self._build_runner(kind, kwargs)

        urls = self._build_urls(cmd, api_url)
        for url in urls:
            try:
                _response = self._get_response(runner, url,
                                               username, password,
                                               allow_redirects,
                                               stream)
            except requests.exceptions.ConnectionError:
                self.logger.error("Failed to connect to %s" % url)
                # try the next url available
                continue
            else:
                self.logger.debug("Got response from %s" % url)

            if full_response:
                return _response
            elif stream:
                with open(filename, 'wb') as handle:
                    for block in _response.iter_content(1024):
                        if not block:
                            break
                        handle.write(block)
                return filename
            else:
                try:
                    return json.loads(_response.content)
                except Exception as e:
                    m = getattr(e, 'message')
                    content = '%s\n%s\n%s' % (url, m, _response.content)
                    self.logger.error(content)
                    raise
        else:
            msg = 'Failed to connect to metriqued hosts [%s]' % urls
            raise requests.exceptions.ConnectionError(msg)

    def _save(self, filename, *args, **kwargs):
        ' requests GET of a "file stream" using current session '
        return self._run(self.session.get, stream=True, filename=filename,
                         *args, **kwargs)

    def whoami(self, auth=False):
        ' quick way of checking the username the instance is working as '
        if auth:
            self.user_login()
        else:
            super(HTTPClient, self).whoami()


# import alias
# ATTENTION: this is the main interface for clients!
pyclient = HTTPClient<|MERGE_RESOLUTION|>--- conflicted
+++ resolved
@@ -571,27 +571,15 @@
         # avoids bug in requests-2.0.1 - pass a dict no RequestsCookieJar
         # eg, see: https://github.com/kennethreitz/requests/issues/1744
         dfc = requests.utils.dict_from_cookiejar
-<<<<<<< HEAD
         _response = runner(_url, auth=(username, password),
                            cookies=dfc(self.session.cookies),
                            verify=self.config.ssl_verify,
                            allow_redirects=allow_redirects,
                            stream=stream)
-=======
-        try:
-            _response = runner(_url, auth=(username, password),
-                               cookies=dfc(self.session.cookies),
-                               verify=self.config.ssl_verify,
-                               allow_redirects=allow_redirects,
-                               stream=stream)
-        except requests.exceptions.ConnectionError:
-            raise requests.exceptions.ConnectionError(
-                'Failed to connect (%s). Try http://? or https://?' % _url)
-        finally:
-            self.session.cookies = _response.cookies
-            self.cookiejar_save()
-
->>>>>>> b162cb49
+
+        self.session.cookies = _response.cookies
+        self.cookiejar_save()
+
         try:
             _response.raise_for_status()
         except Exception as e:
