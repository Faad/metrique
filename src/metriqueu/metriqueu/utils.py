--- conflicted
+++ resolved
@@ -36,15 +36,8 @@
         if pid not in running:
             pid_file = '%s.%s.pid' % (prefix, pid)
             path = os.path.join(pid_dir, pid_file)
-<<<<<<< HEAD
-            try:
-                os.remove(path)
-            except OSError:
-                pass
-=======
             if os.path.exists(path):
                 os.remove(path)
->>>>>>> 5e321ca7
     return running
 
 
