--- conflicted
+++ resolved
@@ -891,15 +891,12 @@
         call('%s install -U psycopg2' % pip)
     if args.all or args.celery:
         call('%s install -U celery' % pip)
-<<<<<<< HEAD
     if args.all or args.sqlalchemy:
         call('%s install -U sqlalchemy' % pip)
-=======
     if args.all or args.pymongo:
         call('%s install -U pymongo pql' % pip)
     if args.all or args.pandas:
         call('%s install -U pandas' % pip)
->>>>>>> 53ae3829
 
 
 def deploy(args):
